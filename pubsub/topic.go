// Copyright 2016 Google LLC
//
// Licensed under the Apache License, Version 2.0 (the "License");
// you may not use this file except in compliance with the License.
// You may obtain a copy of the License at
//
//      http://www.apache.org/licenses/LICENSE-2.0
//
// Unless required by applicable law or agreed to in writing, software
// distributed under the License is distributed on an "AS IS" BASIS,
// WITHOUT WARRANTIES OR CONDITIONS OF ANY KIND, either express or implied.
// See the License for the specific language governing permissions and
// limitations under the License.

package pubsub

import (
	"context"
	"errors"
	"fmt"
	"log"
	"runtime"
	"strings"
	"sync"
	"time"

	"cloud.google.com/go/iam"
	"cloud.google.com/go/internal/optional"
	ipubsub "cloud.google.com/go/internal/pubsub"
	vkit "cloud.google.com/go/pubsub/apiv1"
	"cloud.google.com/go/pubsub/internal/scheduler"
	gax "github.com/googleapis/gax-go/v2"
	"go.opencensus.io/stats"
	"go.opencensus.io/tag"
	"go.opentelemetry.io/otel"
	"go.opentelemetry.io/otel/trace"
	"google.golang.org/api/support/bundler"
	pb "google.golang.org/genproto/googleapis/pubsub/v1"
	fmpb "google.golang.org/genproto/protobuf/field_mask"
	"google.golang.org/grpc"
	"google.golang.org/grpc/codes"
	"google.golang.org/grpc/status"
	"google.golang.org/protobuf/proto"
	"google.golang.org/protobuf/types/known/durationpb"
)

const (
	// MaxPublishRequestCount is the maximum number of messages that can be in
	// a single publish request, as defined by the PubSub service.
	MaxPublishRequestCount = 1000

	// MaxPublishRequestBytes is the maximum size of a single publish request
	// in bytes, as defined by the PubSub service.
	MaxPublishRequestBytes = 1e7
)

// ErrOversizedMessage indicates that a message's size exceeds MaxPublishRequestBytes.
var ErrOversizedMessage = bundler.ErrOversizedItem

// Topic is a reference to a PubSub topic.
//
// The methods of Topic are safe for use by multiple goroutines.
type Topic struct {
	c *Client
	// The fully qualified identifier for the topic, in the format "projects/<projid>/topics/<name>"
	name string

	// Settings for publishing messages. All changes must be made before the
	// first call to Publish. The default is DefaultPublishSettings.
	PublishSettings PublishSettings

	mu        sync.RWMutex
	stopped   bool
	scheduler *scheduler.PublishScheduler

	flowController

	// EnableMessageOrdering enables delivery of ordered keys.
	EnableMessageOrdering bool

	tracer trace.Tracer
}

// PublishSettings control the bundling of published messages.
type PublishSettings struct {

	// Publish a non-empty batch after this delay has passed.
	DelayThreshold time.Duration

	// Publish a batch when it has this many messages. The maximum is
	// MaxPublishRequestCount.
	CountThreshold int

	// Publish a batch when its size in bytes reaches this value.
	ByteThreshold int

	// The number of goroutines used in each of the data structures that are
	// involved along the the Publish path. Adjusting this value adjusts
	// concurrency along the publish path.
	//
	// Defaults to a multiple of GOMAXPROCS.
	NumGoroutines int

	// The maximum time that the client will attempt to publish a bundle of messages.
	Timeout time.Duration

	// The maximum number of bytes that the Bundler will keep in memory before
	// returning ErrOverflow. This is now superseded by FlowControlSettings.MaxOutstandingBytes.
	// If MaxOutstandingBytes is set, that value will override BufferedByteLimit.
	//
	// Defaults to DefaultPublishSettings.BufferedByteLimit.
	// Deprecated: Set `topic.PublishSettings.FlowControlSettings.MaxOutstandingBytes` instead.
	BufferedByteLimit int

	// FlowControlSettings defines publisher flow control settings.
	FlowControlSettings FlowControlSettings
}

// DefaultPublishSettings holds the default values for topics' PublishSettings.
var DefaultPublishSettings = PublishSettings{
	DelayThreshold: 10 * time.Millisecond,
	CountThreshold: 100,
	ByteThreshold:  1e6,
	Timeout:        60 * time.Second,
	// By default, limit the bundler to 10 times the max message size. The number 10 is
	// chosen as a reasonable amount of messages in the worst case whilst still
	// capping the number to a low enough value to not OOM users.
	BufferedByteLimit: 10 * MaxPublishRequestBytes,
	FlowControlSettings: FlowControlSettings{
		MaxOutstandingMessages: 1000,
		MaxOutstandingBytes:    -1,
		LimitExceededBehavior:  FlowControlIgnore,
	},
}

// CreateTopic creates a new topic.
//
// The specified topic ID must start with a letter, and contain only letters
// ([A-Za-z]), numbers ([0-9]), dashes (-), underscores (_), periods (.),
// tildes (~), plus (+) or percent signs (%). It must be between 3 and 255
// characters in length, and must not start with "goog". For more information,
// see: https://cloud.google.com/pubsub/docs/admin#resource_names
//
// If the topic already exists an error will be returned.
func (c *Client) CreateTopic(ctx context.Context, topicID string) (*Topic, error) {
	t := c.Topic(topicID)
	_, err := c.pubc.CreateTopic(ctx, &pb.Topic{Name: t.name})
	if err != nil {
		return nil, err
	}
	return t, nil
}

// CreateTopicWithConfig creates a topic from TopicConfig.
//
// The specified topic ID must start with a letter, and contain only letters
// ([A-Za-z]), numbers ([0-9]), dashes (-), underscores (_), periods (.),
// tildes (~), plus (+) or percent signs (%). It must be between 3 and 255
// characters in length, and must not start with "goog". For more information,
// see: https://cloud.google.com/pubsub/docs/admin#resource_names.
//
// If the topic already exists, an error will be returned.
func (c *Client) CreateTopicWithConfig(ctx context.Context, topicID string, tc *TopicConfig) (*Topic, error) {
	t := c.Topic(topicID)
	topic := tc.toProto()
	topic.Name = t.name
	_, err := c.pubc.CreateTopic(ctx, topic)
	if err != nil {
		return nil, err
	}
	return t, nil
}

// Topic creates a reference to a topic in the client's project.
//
// If a Topic's Publish method is called, it has background goroutines
// associated with it. Clean them up by calling Topic.Stop.
//
// Avoid creating many Topic instances if you use them to publish.
func (c *Client) Topic(id string) *Topic {
	return c.TopicInProject(id, c.projectID)
}

// TopicInProject creates a reference to a topic in the given project.
//
// If a Topic's Publish method is called, it has background goroutines
// associated with it. Clean them up by calling Topic.Stop.
//
// Avoid creating many Topic instances if you use them to publish.
func (c *Client) TopicInProject(id, projectID string) *Topic {
	return newTopic(c, fmt.Sprintf("projects/%s/topics/%s", projectID, id))
}

func newTopic(c *Client, name string) *Topic {
	return &Topic{
		c:               c,
		name:            name,
		PublishSettings: DefaultPublishSettings,
		tracer:          otel.Tracer("instrumentation/package/name"),
	}
}

// TopicConfig describes the configuration of a topic.
type TopicConfig struct {
	// The set of labels for the topic.
	Labels map[string]string

	// The topic's message storage policy.
	MessageStoragePolicy MessageStoragePolicy

	// The name of the Cloud KMS key to be used to protect access to messages
	// published to this topic, in the format
	// "projects/P/locations/L/keyRings/R/cryptoKeys/K".
	KMSKeyName string

	// Schema defines the schema settings upon topic creation. This cannot
	// be modified after a topic has been created.
	SchemaSettings *SchemaSettings

	// RetentionDuration configures the minimum duration to retain a message
	// after it is published to the topic. If this field is set, messages published
	// to the topic in the last `RetentionDuration` are always available to subscribers.
	// For instance, it allows any attached subscription to [seek to a
	// timestamp](https://cloud.google.com/pubsub/docs/replay-overview#seek_to_a_time)
	// that is up to `RetentionDuration` in the past. If this field is
	// not set, message retention is controlled by settings on individual
	// subscriptions. Cannot be more than 7 days or less than 10 minutes.
	//
	// For more information, see https://cloud.google.com/pubsub/docs/replay-overview#topic_message_retention.
	RetentionDuration optional.Duration
}

func (tc *TopicConfig) toProto() *pb.Topic {
	var retDur *durationpb.Duration
	if tc.RetentionDuration != nil {
		retDur = durationpb.New(optional.ToDuration(tc.RetentionDuration))
	}
	pbt := &pb.Topic{
		Labels:                   tc.Labels,
		MessageStoragePolicy:     messageStoragePolicyToProto(&tc.MessageStoragePolicy),
		KmsKeyName:               tc.KMSKeyName,
		SchemaSettings:           schemaSettingsToProto(tc.SchemaSettings),
		MessageRetentionDuration: retDur,
	}
	return pbt
}

// TopicConfigToUpdate describes how to update a topic.
type TopicConfigToUpdate struct {
	// If non-nil, the current set of labels is completely
	// replaced by the new set.
	Labels map[string]string

	// If non-nil, the existing policy (containing the list of regions)
	// is completely replaced by the new policy.
	//
	// Use the zero value &MessageStoragePolicy{} to reset the topic back to
	// using the organization's Resource Location Restriction policy.
	//
	// If nil, the policy remains unchanged.
	//
	// This field has beta status. It is not subject to the stability guarantee
	// and may change.
	MessageStoragePolicy *MessageStoragePolicy

	// If set to a positive duration between 10 minutes and 7 days, RetentionDuration is changed.
	// If set to a negative value, this clears RetentionDuration from the topic.
	// If nil, the retention duration remains unchanged.
	RetentionDuration optional.Duration
}

func protoToTopicConfig(pbt *pb.Topic) TopicConfig {
	tc := TopicConfig{
		Labels:               pbt.Labels,
		MessageStoragePolicy: protoToMessageStoragePolicy(pbt.MessageStoragePolicy),
		KMSKeyName:           pbt.KmsKeyName,
		SchemaSettings:       protoToSchemaSettings(pbt.SchemaSettings),
	}
	if pbt.GetMessageRetentionDuration() != nil {
		tc.RetentionDuration = pbt.GetMessageRetentionDuration().AsDuration()
	}
	return tc
}

// DetachSubscriptionResult is the response for the DetachSubscription method.
// Reserved for future use.
type DetachSubscriptionResult struct{}

// DetachSubscription detaches a subscription from its topic. All messages
// retained in the subscription are dropped. Subsequent `Pull` and `StreamingPull`
// requests will return FAILED_PRECONDITION. If the subscription is a push
// subscription, pushes to the endpoint will stop.
func (c *Client) DetachSubscription(ctx context.Context, sub string) (*DetachSubscriptionResult, error) {
	_, err := c.pubc.DetachSubscription(ctx, &pb.DetachSubscriptionRequest{
		Subscription: sub,
	})
	if err != nil {
		return nil, err
	}
	return &DetachSubscriptionResult{}, nil
}

// MessageStoragePolicy constrains how messages published to the topic may be stored. It
// is determined when the topic is created based on the policy configured at
// the project level.
type MessageStoragePolicy struct {
	// AllowedPersistenceRegions is the list of GCP regions where messages that are published
	// to the topic may be persisted in storage. Messages published by publishers running in
	// non-allowed GCP regions (or running outside of GCP altogether) will be
	// routed for storage in one of the allowed regions.
	//
	// If empty, it indicates a misconfiguration at the project or organization level, which
	// will result in all Publish operations failing. This field cannot be empty in updates.
	//
	// If nil, then the policy is not defined on a topic level. When used in updates, it resets
	// the regions back to the organization level Resource Location Restriction policy.
	//
	// For more information, see
	// https://cloud.google.com/pubsub/docs/resource-location-restriction#pubsub-storage-locations.
	AllowedPersistenceRegions []string
}

func protoToMessageStoragePolicy(msp *pb.MessageStoragePolicy) MessageStoragePolicy {
	if msp == nil {
		return MessageStoragePolicy{}
	}
	return MessageStoragePolicy{AllowedPersistenceRegions: msp.AllowedPersistenceRegions}
}

func messageStoragePolicyToProto(msp *MessageStoragePolicy) *pb.MessageStoragePolicy {
	if msp == nil || msp.AllowedPersistenceRegions == nil {
		return nil
	}
	return &pb.MessageStoragePolicy{AllowedPersistenceRegions: msp.AllowedPersistenceRegions}
}

// Config returns the TopicConfig for the topic.
func (t *Topic) Config(ctx context.Context) (TopicConfig, error) {
	pbt, err := t.c.pubc.GetTopic(ctx, &pb.GetTopicRequest{Topic: t.name})
	if err != nil {
		return TopicConfig{}, err
	}
	return protoToTopicConfig(pbt), nil
}

// Update changes an existing topic according to the fields set in cfg. It returns
// the new TopicConfig.
func (t *Topic) Update(ctx context.Context, cfg TopicConfigToUpdate) (TopicConfig, error) {
	req := t.updateRequest(cfg)
	if len(req.UpdateMask.Paths) == 0 {
		return TopicConfig{}, errors.New("pubsub: UpdateTopic call with nothing to update")
	}
	rpt, err := t.c.pubc.UpdateTopic(ctx, req)
	if err != nil {
		return TopicConfig{}, err
	}
	return protoToTopicConfig(rpt), nil
}

func (t *Topic) updateRequest(cfg TopicConfigToUpdate) *pb.UpdateTopicRequest {
	pt := &pb.Topic{Name: t.name}
	var paths []string
	if cfg.Labels != nil {
		pt.Labels = cfg.Labels
		paths = append(paths, "labels")
	}
	if cfg.MessageStoragePolicy != nil {
		pt.MessageStoragePolicy = messageStoragePolicyToProto(cfg.MessageStoragePolicy)
		paths = append(paths, "message_storage_policy")
	}
	if cfg.RetentionDuration != nil {
		r := optional.ToDuration(cfg.RetentionDuration)
		pt.MessageRetentionDuration = durationpb.New(r)
		if r < 0 {
			// Clear MessageRetentionDuration if sentinel value is read.
			pt.MessageRetentionDuration = nil
		}
		paths = append(paths, "message_retention_duration")
	}
	return &pb.UpdateTopicRequest{
		Topic:      pt,
		UpdateMask: &fmpb.FieldMask{Paths: paths},
	}
}

// Topics returns an iterator which returns all of the topics for the client's project.
func (c *Client) Topics(ctx context.Context) *TopicIterator {
	it := c.pubc.ListTopics(ctx, &pb.ListTopicsRequest{Project: c.fullyQualifiedProjectName()})
	return &TopicIterator{
		c:  c,
		it: it,
		next: func() (string, error) {
			topic, err := it.Next()
			if err != nil {
				return "", err
			}
			return topic.Name, nil
		},
	}
}

// TopicIterator is an iterator that returns a series of topics.
type TopicIterator struct {
	c    *Client
	it   *vkit.TopicIterator
	next func() (string, error)
}

// Next returns the next topic. If there are no more topics, iterator.Done will be returned.
func (tps *TopicIterator) Next() (*Topic, error) {
	topicName, err := tps.next()
	if err != nil {
		return nil, err
	}
	return newTopic(tps.c, topicName), nil
}

// NextConfig returns the next topic config. If there are no more topics,
// iterator.Done will be returned.
// This call shares the underlying iterator with calls to `TopicIterator.Next`.
// If you wish to use mix calls, create separate iterator instances for both.
func (t *TopicIterator) NextConfig() (*TopicConfig, error) {
	tpb, err := t.it.Next()
	if err != nil {
		return nil, err
	}
	cfg := protoToTopicConfig(tpb)
	return &cfg, nil
}

// ID returns the unique identifier of the topic within its project.
func (t *Topic) ID() string {
	slash := strings.LastIndex(t.name, "/")
	if slash == -1 {
		// name is not a fully-qualified name.
		panic("bad topic name")
	}
	return t.name[slash+1:]
}

// String returns the printable globally unique name for the topic.
func (t *Topic) String() string {
	return t.name
}

// Delete deletes the topic.
func (t *Topic) Delete(ctx context.Context) error {
	return t.c.pubc.DeleteTopic(ctx, &pb.DeleteTopicRequest{Topic: t.name})
}

// Exists reports whether the topic exists on the server.
func (t *Topic) Exists(ctx context.Context) (bool, error) {
	if t.name == "_deleted-topic_" {
		return false, nil
	}
	_, err := t.c.pubc.GetTopic(ctx, &pb.GetTopicRequest{Topic: t.name})
	if err == nil {
		return true, nil
	}
	if status.Code(err) == codes.NotFound {
		return false, nil
	}
	return false, err
}

// IAM returns the topic's IAM handle.
func (t *Topic) IAM() *iam.Handle {
	return iam.InternalNewHandle(t.c.pubc.Connection(), t.name)
}

// Subscriptions returns an iterator which returns the subscriptions for this topic.
//
// Some of the returned subscriptions may belong to a project other than t.
func (t *Topic) Subscriptions(ctx context.Context) *SubscriptionIterator {
	it := t.c.pubc.ListTopicSubscriptions(ctx, &pb.ListTopicSubscriptionsRequest{
		Topic: t.name,
	})
	return &SubscriptionIterator{
		c:    t.c,
		next: it.Next,
	}
}

var errTopicStopped = errors.New("pubsub: Stop has been called for this topic")

// A PublishResult holds the result from a call to Publish.
//
// Call Get to obtain the result of the Publish call. Example:
//   // Get blocks until Publish completes or ctx is done.
//   id, err := r.Get(ctx)
//   if err != nil {
//       // TODO: Handle error.
//   }
type PublishResult = ipubsub.PublishResult

// Publish publishes msg to the topic asynchronously. Messages are batched and
// sent according to the topic's PublishSettings. Publish never blocks.
//
// Publish returns a non-nil PublishResult which will be ready when the
// message has been sent (or has failed to be sent) to the server.
//
// Publish creates goroutines for batching and sending messages. These goroutines
// need to be stopped by calling t.Stop(). Once stopped, future calls to Publish
// will immediately return a PublishResult with an error.
func (t *Topic) Publish(ctx context.Context, msg *Message) *PublishResult {
	var span trace.Span
	_, span = t.tracer.Start(ctx, "publish")
	defer span.End()
	r := ipubsub.NewPublishResult()
	if !t.EnableMessageOrdering && msg.OrderingKey != "" {
		ipubsub.SetPublishResult(r, "", errors.New("Topic.EnableMessageOrdering=false, but an OrderingKey was set in Message. Please remove the OrderingKey or turn on Topic.EnableMessageOrdering"))
		return r
	}

	// Calculate the size of the encoded proto message by accounting
	// for the length of an individual PubSubMessage and Data/Attributes field.
	msgSize := proto.Size(&pb.PubsubMessage{
		Data:        msg.Data,
		Attributes:  msg.Attributes,
		OrderingKey: msg.OrderingKey,
	})

	t.initBundler()
	t.mu.RLock()
	defer t.mu.RUnlock()
	// TODO(aboulhosn) [from bcmills] consider changing the semantics of bundler to perform this logic so we don't have to do it here
	if t.stopped {
		ipubsub.SetPublishResult(r, "", errTopicStopped)
		return r
	}

<<<<<<< HEAD
	// TODO(jba) [from bcmills] consider using a shared channel per bundle
	// (requires Bundler API changes; would reduce allocations)
	err := t.scheduler.Add(msg.OrderingKey, &bundledMessage{ctx, msg, r}, msgSize)
=======
	if err := t.flowController.acquire(ctx, msgSize); err != nil {
		t.scheduler.Pause(msg.OrderingKey)
		ipubsub.SetPublishResult(r, "", err)
		return r
	}
	err := t.scheduler.Add(msg.OrderingKey, &bundledMessage{msg, r, msgSize}, msgSize)
>>>>>>> 26286e36
	if err != nil {
		t.scheduler.Pause(msg.OrderingKey)
		ipubsub.SetPublishResult(r, "", err)
	}
	return r
}

// Stop sends all remaining published messages and stop goroutines created for handling
// publishing. Returns once all outstanding messages have been sent or have
// failed to be sent.
func (t *Topic) Stop() {
	t.mu.Lock()
	noop := t.stopped || t.scheduler == nil
	t.stopped = true
	t.mu.Unlock()
	if noop {
		return
	}
	t.scheduler.FlushAndStop()
}

// Flush blocks until all remaining messages are sent.
func (t *Topic) Flush() {
	if t.stopped || t.scheduler == nil {
		return
	}
	t.scheduler.Flush()
}

type bundledMessage struct {
<<<<<<< HEAD
	ctx context.Context
	msg *Message
	res *PublishResult
=======
	msg  *Message
	res  *PublishResult
	size int
>>>>>>> 26286e36
}

func (t *Topic) initBundler() {
	t.mu.RLock()
	noop := t.stopped || t.scheduler != nil
	t.mu.RUnlock()
	if noop {
		return
	}
	t.mu.Lock()
	defer t.mu.Unlock()
	// Must re-check, since we released the lock.
	if t.stopped || t.scheduler != nil {
		return
	}

	timeout := t.PublishSettings.Timeout

	workers := t.PublishSettings.NumGoroutines
	// Unless overridden, allow many goroutines per CPU to call the Publish RPC
	// concurrently. The default value was determined via extensive load
	// testing (see the loadtest subdirectory).
	if t.PublishSettings.NumGoroutines == 0 {
		workers = 25 * runtime.GOMAXPROCS(0)
	}

	t.scheduler = scheduler.NewPublishScheduler(workers, func(bundle interface{}) {
		// TODO(jba): use a context detached from the one passed to NewClient.
		ctx := context.TODO()
		if timeout != 0 {
			var cancel func()
			ctx, cancel = context.WithTimeout(ctx, timeout)
			defer cancel()
		}
		t.publishMessageBundle(ctx, bundle.([]*bundledMessage))
	})
	t.scheduler.DelayThreshold = t.PublishSettings.DelayThreshold
	t.scheduler.BundleCountThreshold = t.PublishSettings.CountThreshold
	if t.scheduler.BundleCountThreshold > MaxPublishRequestCount {
		t.scheduler.BundleCountThreshold = MaxPublishRequestCount
	}
	t.scheduler.BundleByteThreshold = t.PublishSettings.ByteThreshold

	fcs := DefaultPublishSettings.FlowControlSettings
	if t.PublishSettings.FlowControlSettings.LimitExceededBehavior != FlowControlBlock {
		fcs.LimitExceededBehavior = t.PublishSettings.FlowControlSettings.LimitExceededBehavior
	}
	if t.PublishSettings.FlowControlSettings.MaxOutstandingBytes > 0 {
		b := t.PublishSettings.FlowControlSettings.MaxOutstandingBytes
		fcs.MaxOutstandingBytes = b
		// If MaxOutstandingBytes is set, override BufferedByteLimit.
		t.PublishSettings.BufferedByteLimit = b
	}
	if t.PublishSettings.FlowControlSettings.MaxOutstandingMessages > 0 {
		fcs.MaxOutstandingMessages = t.PublishSettings.FlowControlSettings.MaxOutstandingMessages
	}

	t.flowController = newFlowController(fcs)

	bufferedByteLimit := DefaultPublishSettings.BufferedByteLimit
	if t.PublishSettings.BufferedByteLimit > 0 {
		bufferedByteLimit = t.PublishSettings.BufferedByteLimit
	}
	t.scheduler.BufferedByteLimit = bufferedByteLimit

	// Calculate the max limit of a single bundle. 5 comes from the number of bytes
	// needed to be reserved for encoding the PubsubMessage repeated field.
	t.scheduler.BundleByteLimit = MaxPublishRequestBytes - calcFieldSizeString(t.name) - 5
}

func (t *Topic) publishMessageBundle(ctx context.Context, bms []*bundledMessage) {
	ctx, err := tag.New(ctx, tag.Insert(keyStatus, "OK"), tag.Upsert(keyTopic, t.name))
	if err != nil {
		log.Printf("pubsub: cannot create context with tag in publishMessageBundle: %v", err)
	}
	pbMsgs := make([]*pb.PubsubMessage, len(bms))
	var orderingKey string
	for i, bm := range bms {
		orderingKey = bm.msg.OrderingKey
		pbMsgs[i] = &pb.PubsubMessage{
			Data:        bm.msg.Data,
			Attributes:  bm.msg.Attributes,
			OrderingKey: bm.msg.OrderingKey,
		}
		bm.msg = nil // release bm.msg for GC
		var span trace.Span
		ctx, span = t.tracer.Start(bm.ctx, "publish message bundle")
		defer span.End()
	}
	var res *pb.PublishResponse
	start := time.Now()
	if orderingKey != "" && t.scheduler.IsPaused(orderingKey) {
		err = fmt.Errorf("pubsub: Publishing for ordering key, %s, paused due to previous error. Call topic.ResumePublish(orderingKey) before resuming publishing", orderingKey)
	} else {
		res, err = t.c.pubc.Publish(ctx, &pb.PublishRequest{
			Topic:    t.name,
			Messages: pbMsgs,
		}, gax.WithGRPCOptions(grpc.MaxCallSendMsgSize(maxSendRecvBytes)))
	}
	end := time.Now()
	if err != nil {
		t.scheduler.Pause(orderingKey)
		// Update context with error tag for OpenCensus,
		// using same stats.Record() call as success case.
		ctx, _ = tag.New(ctx, tag.Upsert(keyStatus, "ERROR"),
			tag.Upsert(keyError, err.Error()))
	}
	stats.Record(ctx,
		PublishLatency.M(float64(end.Sub(start)/time.Millisecond)),
		PublishedMessages.M(int64(len(bms))))
	for i, bm := range bms {
		t.flowController.release(ctx, bm.size)
		if err != nil {
			ipubsub.SetPublishResult(bm.res, "", err)
		} else {
			ipubsub.SetPublishResult(bm.res, res.MessageIds[i], nil)
		}
	}
}

// ResumePublish resumes accepting messages for the provided ordering key.
// Publishing using an ordering key might be paused if an error is
// encountered while publishing, to prevent messages from being published
// out of order.
func (t *Topic) ResumePublish(orderingKey string) {
	t.mu.RLock()
	noop := t.scheduler == nil
	t.mu.RUnlock()
	if noop {
		return
	}

	t.scheduler.Resume(orderingKey)
}<|MERGE_RESOLUTION|>--- conflicted
+++ resolved
@@ -32,8 +32,6 @@
 	gax "github.com/googleapis/gax-go/v2"
 	"go.opencensus.io/stats"
 	"go.opencensus.io/tag"
-	"go.opentelemetry.io/otel"
-	"go.opentelemetry.io/otel/trace"
 	"google.golang.org/api/support/bundler"
 	pb "google.golang.org/genproto/googleapis/pubsub/v1"
 	fmpb "google.golang.org/genproto/protobuf/field_mask"
@@ -77,8 +75,6 @@
 
 	// EnableMessageOrdering enables delivery of ordered keys.
 	EnableMessageOrdering bool
-
-	tracer trace.Tracer
 }
 
 // PublishSettings control the bundling of published messages.
@@ -196,7 +192,6 @@
 		c:               c,
 		name:            name,
 		PublishSettings: DefaultPublishSettings,
-		tracer:          otel.Tracer("instrumentation/package/name"),
 	}
 }
 
@@ -503,9 +498,6 @@
 // need to be stopped by calling t.Stop(). Once stopped, future calls to Publish
 // will immediately return a PublishResult with an error.
 func (t *Topic) Publish(ctx context.Context, msg *Message) *PublishResult {
-	var span trace.Span
-	_, span = t.tracer.Start(ctx, "publish")
-	defer span.End()
 	r := ipubsub.NewPublishResult()
 	if !t.EnableMessageOrdering && msg.OrderingKey != "" {
 		ipubsub.SetPublishResult(r, "", errors.New("Topic.EnableMessageOrdering=false, but an OrderingKey was set in Message. Please remove the OrderingKey or turn on Topic.EnableMessageOrdering"))
@@ -529,18 +521,12 @@
 		return r
 	}
 
-<<<<<<< HEAD
-	// TODO(jba) [from bcmills] consider using a shared channel per bundle
-	// (requires Bundler API changes; would reduce allocations)
-	err := t.scheduler.Add(msg.OrderingKey, &bundledMessage{ctx, msg, r}, msgSize)
-=======
 	if err := t.flowController.acquire(ctx, msgSize); err != nil {
 		t.scheduler.Pause(msg.OrderingKey)
 		ipubsub.SetPublishResult(r, "", err)
 		return r
 	}
 	err := t.scheduler.Add(msg.OrderingKey, &bundledMessage{msg, r, msgSize}, msgSize)
->>>>>>> 26286e36
 	if err != nil {
 		t.scheduler.Pause(msg.OrderingKey)
 		ipubsub.SetPublishResult(r, "", err)
@@ -571,15 +557,9 @@
 }
 
 type bundledMessage struct {
-<<<<<<< HEAD
-	ctx context.Context
-	msg *Message
-	res *PublishResult
-=======
 	msg  *Message
 	res  *PublishResult
 	size int
->>>>>>> 26286e36
 }
 
 func (t *Topic) initBundler() {
@@ -665,9 +645,6 @@
 			OrderingKey: bm.msg.OrderingKey,
 		}
 		bm.msg = nil // release bm.msg for GC
-		var span trace.Span
-		ctx, span = t.tracer.Start(bm.ctx, "publish message bundle")
-		defer span.End()
 	}
 	var res *pb.PublishResponse
 	start := time.Now()
