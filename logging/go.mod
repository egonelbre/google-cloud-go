module cloud.google.com/go/logging

go 1.11

require (
<<<<<<< HEAD
	cloud.google.com/go v0.73.0
	cloud.google.com/go/pubsub v1.3.1
=======
	cloud.google.com/go v0.74.0
>>>>>>> 81fc2d1f
	cloud.google.com/go/storage v1.10.0
	github.com/golang/protobuf v1.4.3
	github.com/google/go-cmp v0.5.4
	github.com/google/uuid v1.1.2
	github.com/googleapis/gax-go/v2 v2.0.5
	go.opencensus.io v0.22.5
	golang.org/x/oauth2 v0.0.0-20201208152858-08078c50e5b5
	golang.org/x/tools v0.0.0-20201211025543-abf6a1d87e11 // indirect
	google.golang.org/api v0.36.0
	google.golang.org/genproto v0.0.0-20201211151036-40ec1c210f7a
	google.golang.org/grpc v1.34.0
)<|MERGE_RESOLUTION|>--- conflicted
+++ resolved
@@ -3,12 +3,8 @@
 go 1.11
 
 require (
-<<<<<<< HEAD
-	cloud.google.com/go v0.73.0
+	cloud.google.com/go v0.74.0
 	cloud.google.com/go/pubsub v1.3.1
-=======
-	cloud.google.com/go v0.74.0
->>>>>>> 81fc2d1f
 	cloud.google.com/go/storage v1.10.0
 	github.com/golang/protobuf v1.4.3
 	github.com/google/go-cmp v0.5.4
