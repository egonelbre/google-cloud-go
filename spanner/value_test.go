--- conflicted
+++ resolved
@@ -1895,7 +1895,8 @@
 		{desc: "decode NULL array of bool to CustomStructToNull", proto: nullProto(), protoType: listType(boolType()), want: customStructToNull{}},
 		{desc: "decode NULL array of float to CustomStructToNull", proto: nullProto(), protoType: listType(floatType()), want: customStructToNull{}},
 		{desc: "decode NULL array of string to CustomStructToNull", proto: nullProto(), protoType: listType(stringType()), want: customStructToNull{}},
-<<<<<<< HEAD
+		// CUSTOM ARRAY
+		{desc: "decode ARRAY<INT64> to CustomArray", proto: listProto(intProto(0), intProto(6), intProto(3), intProto(5)), protoType: listType(intType()), want: customArray([4]uint8{0, 6, 3, 5})},
 		// PROTO MESSAGE AND PROTO ENUM
 		{desc: "decode PROTO to proto.Message", proto: protoMessageProto(&singerProtoMsg), protoType: protoMessageType(protoMessagefqn), want: singerProtoMsg},
 		{desc: "decode ENUM to protoreflect.Enum", proto: protoEnumProto(pb.Genre_ROCK), protoType: protoEnumType(protoEnumfqn), want: singerEnumValue},
@@ -1918,10 +1919,6 @@
 		{desc: "decode all NULL elements in ARRAY<PROTO<>> to []*pb.SingerInfo", proto: listProto(nullProto(), nullProto()), protoType: listType(protoMessageType(protoMessagefqn)), want: []*pb.SingerInfo{nil, nil}},
 		{desc: "decode ARRAY<ENUM<>> to []*pb.Genre", proto: listProto(nullProto(), protoEnumProto(pb.Genre_ROCK), protoEnumProto(pb.Genre_FOLK)), protoType: listType(protoEnumType(protoEnumfqn)), want: []*pb.Genre{nil, &singerEnumValue, &singer2ProtoEnum}},
 		{desc: "decode all NULL elements in ARRAY<ENUM<>> to []*pb.Genre", proto: listProto(nullProto(), nullProto()), protoType: listType(protoEnumType(protoEnumfqn)), want: []*pb.Genre{nil, nil}},
-=======
-		// CUSTOM ARRAY
-		{desc: "decode ARRAY<INT64> to CustomArray", proto: listProto(intProto(0), intProto(6), intProto(3), intProto(5)), protoType: listType(intType()), want: customArray([4]uint8{0, 6, 3, 5})},
->>>>>>> d39c8a89
 	} {
 		gotp := reflect.New(reflect.TypeOf(test.want))
 		v := gotp.Interface()
